--- conflicted
+++ resolved
@@ -19,11 +19,8 @@
     getInitialState: function() {
       return {
         collection: new AppCollection(),
-<<<<<<< HEAD
-        deployments: new DeploymentCollection()
-=======
+        deployments: new DeploymentCollection(),
         modalClass: null
->>>>>>> 40cc625c
       };
     },
 
